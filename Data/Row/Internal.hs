--- conflicted
+++ resolved
@@ -28,11 +28,7 @@
   -- * Helper functions
   , show'
   , toKey
-<<<<<<< HEAD
   , LacksL, WellBehaved, AllUniqueLabels, RowZip, RowMap, Subset, Disjoint
-=======
-  , LacksL, AllUniqueLabels, RZip, Map, Subset, Disjoint
->>>>>>> cce87684
   )
 where
 
@@ -276,55 +272,6 @@
         doCons l _ (Const c) = Const $ show' l : c
 
 
-<<<<<<< HEAD
-=======
-
-{--------------------------------------------------------------------
-  Common operations on types over rows
---------------------------------------------------------------------}
--- | Extendable row types support adding labels to the row.
-class Extendable (t :: Row * -> *) where
-  type Inp t a
-  -- | Record extension. The row must not already contain the label.
-  extend  :: forall a l r. KnownSymbol l => Label l -> Inp t a -> t r -> t (Extend l a r)
-
--- | Updatable row types support changing the value at a label in the row.
-class Updatable (t :: Row * -> *) where
-  -- Update the value in the Row at the given label by providing a new one.
-  update :: KnownSymbol l => Label l -> a -> t r -> t r
-
--- | Focusable row types support modifying the value at a label in the row,
--- and doing it in a lens-y way
-class Focusable (t :: Row * -> *) where
-  type FRequires t :: (* -> *) -> Constraint
-  -- Apply the given function to the value in the Row at the given label.
-  focus :: (FRequires t f, KnownSymbol l) => Label l -> (r .! l -> f a) -> t r -> f (t (Modify l a r))
-
--- | Renamable row types support renaming labels in the row.
-class Renamable (t :: Row * -> *) where
-  -- Rename a label in the row.
-  rename :: (KnownSymbol l, KnownSymbol l') => Label l -> Label l' -> t r -> t (Rename l l' r)
-
--- | Eraseable row types can be folded up.  Really, this should be called RowFoldable
---   or something, and the inner functions should be
---   @forall a. c a => a -> Output t b -> Output t b@
---   with a base case value of @Output t b@ provided, and then 'erase' can be derived
---   from that.
-class Erasable (t :: Row * -> *) where
-  -- | The output structure of the fold
-  type Output t a
-  -- | The output structure of the zip fold
-  type OutputZip t a
-  -- | A standard fold
-  erase :: Forall r c => Proxy c -> (forall a. c a => a -> b) -> t r -> Output t b
-  -- A fold with labels
-  eraseWithLabels :: (Forall r c, IsString s) => Proxy c -> (forall a. c a => a -> b) -> t r -> Output t (s, b)
-  -- | A fold over two row type structures at once
-  eraseZip :: Forall r c => Proxy c -> (forall a. c a => a -> a -> b) -> t r -> t r -> OutputZip t b
-
-
-
->>>>>>> cce87684
 {--------------------------------------------------------------------
   Convenient type families and classes
 --------------------------------------------------------------------}
